--- conflicted
+++ resolved
@@ -1,8 +1,9 @@
+import nativeFs from 'node:fs';
 import path, { posix } from 'node:path';
 import { fileURLToPath } from 'node:url';
-import { type Options as FdirOptions, fdir } from 'fdir';
+import { type FSLike, type Options as FdirOptions, fdir } from 'fdir';
 import picomatch, { type PicomatchOptions } from 'picomatch';
-import type { GlobInput, GlobOptions, InternalOptions, InternalProps } from './types.ts';
+import type { FileSystemAdapter, GlobInput, GlobOptions, InternalOptions, InternalProps } from './types.ts';
 import {
   buildFormat,
   buildRelative,
@@ -125,7 +126,6 @@
   return paths;
 }
 
-<<<<<<< HEAD
 const fsKeys = ['readdir', 'readdirSync', 'realpath', 'realpathSync', 'stat', 'statSync'];
 
 function normalizeFs(fs?: Record<string, unknown>): FileSystemAdapter | undefined {
@@ -137,8 +137,6 @@
   return fs;
 }
 
-=======
->>>>>>> b261f666
 // Object containing all default options to ensure there is no hidden state difference
 // between false and undefined.
 const defaultOptions: GlobOptions = {
@@ -156,6 +154,7 @@
   opts.cwd = (opts.cwd instanceof URL ? fileURLToPath(opts.cwd) : path.resolve(opts.cwd)).replace(BACKSLASHES, '/');
   // Default value of [] will be inserted here if ignore is undefined
   opts.ignore = ensureStringArray(opts.ignore);
+  opts.fs = normalizeFs(opts.fs);
 
   if (opts.debug) {
     log('globbing with options:', opts);
@@ -245,7 +244,7 @@
           const relativePath = formatExclude(p, true);
           return (relativePath !== '.' && !partialMatcher(relativePath)) || ignore(relativePath);
         },
-    fs: options.fs,
+    fs: options.fs as FSLike,
     pathSeparator: '/',
     relativePaths: true,
     resolveSymlinks: true,
