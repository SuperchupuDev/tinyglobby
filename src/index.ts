import path, { posix } from 'node:path';
import { buildFdir, formatPaths } from './fdir.ts';
import type { GlobOptions, Input, InternalProps, ProcessedPatterns } from './types.ts';
import { ensureStringArray, escapePath, isDynamicPattern, log, splitPattern } from './utils.ts';

const PARENT_DIRECTORY = /^(\/?\.\.)+/;
const ESCAPING_BACKSLASHES = /\\(?=[()[\]{}!*+?@|])/g;
const BACKSLASHES = /\\/g;

function normalizePattern(pattern: string, props: InternalProps, opts: GlobOptions, isIgnore: boolean): string {
  const cwd = opts.cwd;
  let result: string = pattern;
  if (pattern.endsWith('/')) {
    result = pattern.slice(0, -1);
  }
  // using a directory as entry should match all files inside it
  if (!result.endsWith('*') && opts.expandDirectories) {
    result += '/**';
  }

  const escapedCwd = escapePath(cwd);
  if (path.isAbsolute(result.replace(ESCAPING_BACKSLASHES, ''))) {
    result = posix.relative(escapedCwd, result);
  } else {
    result = posix.normalize(result);
  }

<<<<<<< HEAD
  const parentDir = PARENT_DIRECTORY.exec(result)?.[0];
  if (parentDir) {
    const potentialRoot = posix.join(cwd, parentDir);
    if (props.root.length > potentialRoot.length) {
      props.root = potentialRoot;
      props.depthOffset = -(parentDir.length + 1) / 3;
=======
  const parentDirectoryMatch = PARENT_DIRECTORY.exec(result);
  const parts = splitPattern(result);
  if (parentDirectoryMatch?.[0]) {
    const n = (parentDirectoryMatch[0].length + 1) / 3;

    // normalize a pattern like `../foo/bar` to `bar` when cwd ends with `/foo`
    let i = 0;
    const cwdParts = escapedCwd.split('/');
    while (i < n && parts[i + n] === cwdParts[cwdParts.length + i - n]) {
      result = result.slice(0, (n - i - 1) * 3) + result.slice((n - i) * 3 + parts[i + n].length + 1) || '.';
      i++;
    }

    // move root `n` directories up
    const potentialRoot = posix.join(cwd, parentDirectoryMatch[0].slice(i * 3));
    // windows can make the potential root something like `../C:`, we don't want that
    if (!potentialRoot.startsWith('.') && props.root.length > potentialRoot.length) {
      props.root = potentialRoot;
      props.depthOffset = -n + i;
>>>>>>> e93cf106
    }
  }

  if (!isIgnore && props.depthOffset >= 0) {
    props.commonPath ??= parts;

    const newCommonPath: string[] = [];
    const length = Math.min(props.commonPath.length, parts.length);

    for (let i = 0; i < length; i++) {
      const part = parts[i];

      if (part === '**' && !parts[i + 1]) {
        newCommonPath.pop();
        break;
      }

      if (part !== props.commonPath[i] || isDynamicPattern(part) || i === parts.length - 1) {
        break;
      }

      newCommonPath.push(part);
    }

    props.depthOffset = newCommonPath.length;
    props.commonPath = newCommonPath;

    props.root = newCommonPath.length > 0 ? posix.join(cwd, ...newCommonPath) : cwd;
  }

  return result;
}

function processPatterns(opts: GlobOptions, props: InternalProps): ProcessedPatterns {
  const matchPatterns: string[] = [];
  const ignorePatterns: string[] = [];

  for (const pattern of opts.ignore) {
    if (!pattern) {
      continue;
    }
    // don't handle negated patterns here for consistency with fast-glob
    if (pattern[0] !== '!' || pattern[1] === '(') {
      ignorePatterns.push(normalizePattern(pattern, props, opts, true));
    }
  }

  for (const pattern of opts.patterns) {
    if (!pattern) {
      continue;
    }
    if (pattern[0] !== '!' || pattern[1] === '(') {
      matchPatterns.push(normalizePattern(pattern, props, opts, false));
    } else if (pattern[1] !== '!' || pattern[2] === '(') {
      ignorePatterns.push(normalizePattern(pattern.slice(1), props, opts, true));
    }
  }

  return { match: matchPatterns, ignore: ignorePatterns };
}

// Only the literal type doesn't emit any typescript errors
const defaultOptions = {
  expandDirectories: true,
  debug: !!process.env.TINYGLOBBY_DEBUG,
  ignore: [],
  // tinyglobby exclusive behavior, should be considered deprecated
  patterns: ['**/*'],
  caseSensitiveMatch: true,
  followSymbolicLinks: true,
  onlyFiles: true,
  dot: false
};

function getOptions(input: Input, options?: Partial<GlobOptions>): GlobOptions {
  const opts = {
    ...defaultOptions,
    ...(Array.isArray(input) || typeof input === 'string' ? { ...options, patterns: input } : input)
  };
  opts.cwd = (opts.cwd ? path.resolve(opts.cwd) : process.cwd()).replace(BACKSLASHES, '/');
  opts.ignore = ensureStringArray(opts.ignore);
  opts.patterns = ensureStringArray(opts.patterns);
  return opts as GlobOptions;
}

function crawl(input: Input, options: Partial<GlobOptions> | undefined, sync: false): Promise<string[]>;
function crawl(input: Input, options: Partial<GlobOptions> | undefined, sync: true): string[];
function crawl(input: Input, options: Partial<GlobOptions> | undefined, sync: boolean) {
  if (input && options?.patterns) {
    throw new Error('Cannot pass patterns as both an argument and an option.');
  }

  const opts = getOptions(input, options);
  const cwd = opts.cwd;

  if (opts.debug) {
    log('globbing with options:', opts, 'cwd:', cwd);
  }

  if (!opts.patterns.length) {
    return sync ? [] : Promise.resolve([]);
  }

  const props: InternalProps = {
    root: cwd,
    commonPath: null,
    depthOffset: 0
  };

<<<<<<< HEAD
  const processed = processPatterns(opts, props);
=======
  const processed = processPatterns(options, cwd, props);
  const nocase = options.caseSensitiveMatch === false;

  if (options.debug) {
    log('internal processing patterns:', processed);
  }

  const matcher = picomatch(processed.match, {
    dot: options.dot,
    nocase,
    ignore: processed.ignore
  });

  const ignore = picomatch(processed.ignore, {
    dot: options.dot,
    nocase
  });

  const partialMatcher = getPartialMatcher(processed.match, {
    dot: options.dot,
    nocase
  });

  const fdirOptions: Partial<FdirOptions> = {
    // use relative paths in the matcher
    filters: [
      options.debug
        ? (p, isDirectory) => {
            const path = processPath(p, cwd, props.root, isDirectory, options.absolute);
            const matches = matcher(path);

            if (matches) {
              log(`matched ${path}`);
            }

            return matches;
          }
        : (p, isDirectory) => matcher(processPath(p, cwd, props.root, isDirectory, options.absolute))
    ],
    exclude: options.debug
      ? (_, p) => {
          const relativePath = processPath(p, cwd, props.root, true, true);
          const skipped = (relativePath !== '.' && !partialMatcher(relativePath)) || ignore(relativePath);

          if (skipped) {
            log(`skipped ${p}`);
          } else {
            log(`crawling ${p}`);
          }

          return skipped;
        }
      : (_, p) => {
          const relativePath = processPath(p, cwd, props.root, true, true);
          return (relativePath !== '.' && !partialMatcher(relativePath)) || ignore(relativePath);
        },
    pathSeparator: '/',
    relativePaths: true,
    resolveSymlinks: true
  };

  if (options.deep !== undefined) {
    fdirOptions.maxDepth = Math.round(options.deep - props.depthOffset);
  }

  if (options.absolute) {
    fdirOptions.relativePaths = false;
    fdirOptions.resolvePaths = true;
    fdirOptions.includeBasePath = true;
  }

  if (options.followSymbolicLinks === false) {
    fdirOptions.resolveSymlinks = false;
    fdirOptions.excludeSymlinks = true;
  }

  if (options.onlyDirectories) {
    fdirOptions.excludeFiles = true;
    fdirOptions.includeDirs = true;
  } else if (options.onlyFiles === false) {
    fdirOptions.includeDirs = true;
  }

>>>>>>> e93cf106
  props.root = props.root.replace(BACKSLASHES, '');
  const root = props.root;

  if (opts.debug) {
    log('internal processing patterns:', processed);
    log('internal properties:', props);
  }

  const api = buildFdir(opts, props, processed, cwd, root);

  if (cwd === root || opts.absolute) {
    return sync ? api.sync() : api.withPromise();
  }

  return sync ? formatPaths(api.sync(), cwd, root) : api.withPromise().then(paths => formatPaths(paths, cwd, root));
}

export function glob(patterns: string | string[], options?: Omit<Partial<GlobOptions>, 'patterns'>): Promise<string[]>;
export function glob(options: Partial<GlobOptions>): Promise<string[]>;
export async function glob(input: Input, options?: Partial<GlobOptions>): Promise<string[]> {
  return crawl(input, options, false);
}

export function globSync(patterns: string | string[], options?: Omit<Partial<GlobOptions>, 'patterns'>): string[];
export function globSync(options: Partial<GlobOptions>): string[];
export function globSync(input: Input, options?: Partial<GlobOptions>): string[] {
  return crawl(input, options, true);
}

export { convertPathToPattern, escapePath, isDynamicPattern } from './utils.ts';<|MERGE_RESOLUTION|>--- conflicted
+++ resolved
@@ -25,14 +25,6 @@
     result = posix.normalize(result);
   }
 
-<<<<<<< HEAD
-  const parentDir = PARENT_DIRECTORY.exec(result)?.[0];
-  if (parentDir) {
-    const potentialRoot = posix.join(cwd, parentDir);
-    if (props.root.length > potentialRoot.length) {
-      props.root = potentialRoot;
-      props.depthOffset = -(parentDir.length + 1) / 3;
-=======
   const parentDirectoryMatch = PARENT_DIRECTORY.exec(result);
   const parts = splitPattern(result);
   if (parentDirectoryMatch?.[0]) {
@@ -52,7 +44,6 @@
     if (!potentialRoot.startsWith('.') && props.root.length > potentialRoot.length) {
       props.root = potentialRoot;
       props.depthOffset = -n + i;
->>>>>>> e93cf106
     }
   }
 
@@ -162,93 +153,7 @@
     depthOffset: 0
   };
 
-<<<<<<< HEAD
   const processed = processPatterns(opts, props);
-=======
-  const processed = processPatterns(options, cwd, props);
-  const nocase = options.caseSensitiveMatch === false;
-
-  if (options.debug) {
-    log('internal processing patterns:', processed);
-  }
-
-  const matcher = picomatch(processed.match, {
-    dot: options.dot,
-    nocase,
-    ignore: processed.ignore
-  });
-
-  const ignore = picomatch(processed.ignore, {
-    dot: options.dot,
-    nocase
-  });
-
-  const partialMatcher = getPartialMatcher(processed.match, {
-    dot: options.dot,
-    nocase
-  });
-
-  const fdirOptions: Partial<FdirOptions> = {
-    // use relative paths in the matcher
-    filters: [
-      options.debug
-        ? (p, isDirectory) => {
-            const path = processPath(p, cwd, props.root, isDirectory, options.absolute);
-            const matches = matcher(path);
-
-            if (matches) {
-              log(`matched ${path}`);
-            }
-
-            return matches;
-          }
-        : (p, isDirectory) => matcher(processPath(p, cwd, props.root, isDirectory, options.absolute))
-    ],
-    exclude: options.debug
-      ? (_, p) => {
-          const relativePath = processPath(p, cwd, props.root, true, true);
-          const skipped = (relativePath !== '.' && !partialMatcher(relativePath)) || ignore(relativePath);
-
-          if (skipped) {
-            log(`skipped ${p}`);
-          } else {
-            log(`crawling ${p}`);
-          }
-
-          return skipped;
-        }
-      : (_, p) => {
-          const relativePath = processPath(p, cwd, props.root, true, true);
-          return (relativePath !== '.' && !partialMatcher(relativePath)) || ignore(relativePath);
-        },
-    pathSeparator: '/',
-    relativePaths: true,
-    resolveSymlinks: true
-  };
-
-  if (options.deep !== undefined) {
-    fdirOptions.maxDepth = Math.round(options.deep - props.depthOffset);
-  }
-
-  if (options.absolute) {
-    fdirOptions.relativePaths = false;
-    fdirOptions.resolvePaths = true;
-    fdirOptions.includeBasePath = true;
-  }
-
-  if (options.followSymbolicLinks === false) {
-    fdirOptions.resolveSymlinks = false;
-    fdirOptions.excludeSymlinks = true;
-  }
-
-  if (options.onlyDirectories) {
-    fdirOptions.excludeFiles = true;
-    fdirOptions.includeDirs = true;
-  } else if (options.onlyFiles === false) {
-    fdirOptions.includeDirs = true;
-  }
-
->>>>>>> e93cf106
   props.root = props.root.replace(BACKSLASHES, '');
   const root = props.root;
 
