import picomatch, { type Matcher } from 'picomatch';

// #region PARTIAL MATCHER
export interface PartialMatcherOptions {
  dot?: boolean;
  nocase?: boolean;
}

// the result of over 4 months of figuring stuff out and a LOT of help
export function getPartialMatcher(patterns: string[], options?: PartialMatcherOptions): Matcher {
<<<<<<< HEAD
  const patternCount = patterns.length
  // Cache splitted patterns to reuse them when parsing input paths
  const splittedPatterns: string[][] = new Array(patternCount)
  const regexes: RegExp[][] = new Array(patternCount)

  for (let i = 0; i < patternCount; i++) {
    const pattern = patterns[i]
    const splittedPattern = splitPattern(pattern)
    splittedPatterns[i] = splittedPattern
    const partCount = splittedPattern.length
    const partRegexes: RegExp[] = new Array(partCount)

    for (let j = 0; j < partCount; j++) {
      partRegexes[j] = picomatch.makeRe(splittedPattern[j], options)
    }

    regexes[i] = partRegexes
=======
  const regexes: RegExp[][] = [];
  const patternsParts: string[][] = [];
  for (const pattern of patterns) {
    const parts = splitPattern(pattern);
    patternsParts.push(parts);
    regexes.push(parts.map(part => picomatch.makeRe(part, options)));
>>>>>>> 8872e689
  }
  return (input: string) => {
    // no need to `splitPattern` as this is indeed not a pattern
    const inputParts = input.split('/');
<<<<<<< HEAD
    const inputPatternCount = inputParts.length
    for (let i = 0; i < patternCount; i++) {
      const patternParts = splittedPatterns[i];
=======
    for (let i = 0; i < patterns.length; i++) {
      const patternParts = patternsParts[i];
>>>>>>> 8872e689
      const regex = regexes[i];
      const minParts = Math.min(inputPatternCount, patternParts.length);
      let j = 0;
      while (j < minParts) {
        const part = patternParts[j];

        // handling slashes in parts is very hard, not even fast-glob does it
        // unlike fast-glob we should return true in this case
        // for us, better to have a false positive than a false negative here
        if (part.includes('/')) {
          return true;
        }

        const match = regex[j].test(inputParts[j]);

        if (!match) {
          break;
        }

        // unlike popular belief, `**` doesn't return true in *all* cases
        // some examples are when matching it to `.a` with dot: false or `..`
        // so it needs to match to return early
        if (part === '**') {
          return true;
        }

        j++;
      }
      if (j === inputPatternCount) {
        return true;
      }
    }

    return false;
  };
}
// #endregion

// #region splitPattern
// Make the options a global constant to reduce GC work
const SplitPatternOptions = { parts: true }

// if a pattern has no slashes outside glob symbols, results.parts is []
/**
 * Splits a path pattern to its parts.
 * If the given path has no slashes outside glob symbols, the given path will be interpreted as the only part.
 *
 * @param path - target path to split.
 * @returns the parts of the path.
 */
export function splitPattern(path: string): string[] {
  const result = picomatch.scan(path, SplitPatternOptions);
  return result.parts?.length ? result.parts : [path];
}
// #endregion
const isWin = process.platform === 'win32';

// #region convertPathToPattern
const ESCAPED_WIN32_BACKSLASHES = /\\(?![()[\]{}!+@])/g;
export function convertPosixPathToPattern(path: string): string {
  return escapePosixPath(path);
}

export function convertWin32PathToPattern(path: string): string {
  return escapeWin32Path(path).replace(ESCAPED_WIN32_BACKSLASHES, '/');
}

export const convertPathToPattern: (path: string) => string = isWin
  ? convertWin32PathToPattern
  : convertPosixPathToPattern;
// #endregion

// #region escapePath
/*
  Matches the following unescaped symbols:
  `(){}[]`, `!+@` before `(`, `!` at the beginning,
  plus the following platform-specific symbols:

  Posix: `*?|`, `\\` before non-special characters.
*/
const POSIX_UNESCAPED_GLOB_SYMBOLS = /(?<!\\)([()[\]{}*?|]|^!|[!+@](?=\()|\\(?![()[\]{}!*+?@|]))/g;
const WIN32_UNESCAPED_GLOB_SYMBOLS = /(?<!\\)([()[\]{}]|^!|[!+@](?=\())/g;

export const escapePosixPath = (path: string): string => path.replace(POSIX_UNESCAPED_GLOB_SYMBOLS, '\\$&');
export const escapeWin32Path = (path: string): string => path.replace(WIN32_UNESCAPED_GLOB_SYMBOLS, '\\$&');

export const escapePath: (path: string) => string = isWin ? escapeWin32Path : escapePosixPath;
// #endregion

// #region isDynamicPattern
/*
  Has a few minor differences with `fast-glob` for better accuracy:

  Doesn't necessarily return false on patterns that include `\\`.

  Returns true if the pattern includes parentheses,
  regardless of them representing one single pattern or not.

  Returns true for unfinished glob extensions i.e. `(h`, `+(h`.

  Returns true for unfinished brace expansions as long as they include `,` or `..`.
*/
export function isDynamicPattern(pattern: string, options?: { caseSensitiveMatch: boolean }): boolean {
  if (options?.caseSensitiveMatch === false) {
    return true;
  }

  const scan = picomatch.scan(pattern);
  return scan.isGlob || scan.negated;
}
// #endregion
// #region log
/**
 *  Logs the current task.
 *
 *  @param task - the current task.
 */
export function log(task: string): void {
  console.log(`[tinyglobby ${new Date().toLocaleTimeString('es')}] ${task}`);
}
// #endregion<|MERGE_RESOLUTION|>--- conflicted
+++ resolved
@@ -8,44 +8,18 @@
 
 // the result of over 4 months of figuring stuff out and a LOT of help
 export function getPartialMatcher(patterns: string[], options?: PartialMatcherOptions): Matcher {
-<<<<<<< HEAD
-  const patternCount = patterns.length
-  // Cache splitted patterns to reuse them when parsing input paths
-  const splittedPatterns: string[][] = new Array(patternCount)
-  const regexes: RegExp[][] = new Array(patternCount)
-
-  for (let i = 0; i < patternCount; i++) {
-    const pattern = patterns[i]
-    const splittedPattern = splitPattern(pattern)
-    splittedPatterns[i] = splittedPattern
-    const partCount = splittedPattern.length
-    const partRegexes: RegExp[] = new Array(partCount)
-
-    for (let j = 0; j < partCount; j++) {
-      partRegexes[j] = picomatch.makeRe(splittedPattern[j], options)
-    }
-
-    regexes[i] = partRegexes
-=======
   const regexes: RegExp[][] = [];
   const patternsParts: string[][] = [];
   for (const pattern of patterns) {
     const parts = splitPattern(pattern);
     patternsParts.push(parts);
     regexes.push(parts.map(part => picomatch.makeRe(part, options)));
->>>>>>> 8872e689
   }
   return (input: string) => {
     // no need to `splitPattern` as this is indeed not a pattern
     const inputParts = input.split('/');
-<<<<<<< HEAD
-    const inputPatternCount = inputParts.length
-    for (let i = 0; i < patternCount; i++) {
-      const patternParts = splittedPatterns[i];
-=======
     for (let i = 0; i < patterns.length; i++) {
       const patternParts = patternsParts[i];
->>>>>>> 8872e689
       const regex = regexes[i];
       const minParts = Math.min(inputPatternCount, patternParts.length);
       let j = 0;
