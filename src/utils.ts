--- conflicted
+++ resolved
@@ -27,9 +27,6 @@
   return (input: string) => {
     // no need to `splitPattern` as this is indeed not a pattern
     const inputParts = input.split('/');
-<<<<<<< HEAD
-    for (let i = 0; i < patternsCount; i++) {
-=======
     // if we only have patterns like `src/*` but the input is `../..`
     // normally the parent directory would not get crawled
     // and as such wrong results would be returned
@@ -38,7 +35,6 @@
       return true;
     }
     for (let i = 0; i < patterns.length; i++) {
->>>>>>> fcfb08a3
       const patternParts = patternsParts[i];
       const regex = regexes[i];
       const inputPatternCount = inputParts.length;
